<<<<<<< HEAD
import WebSocket from 'ws';
import type { WebSocketClient } from '@/types/websocket';

export class EnhancedWebSocket extends WebSocket implements WebSocketClient {
    isAlive: boolean = true;
    
    constructor(url: string, protocols?: string | string[]) {
        super(url, protocols);
        
        // Set up ping/pong handling
        this.on('pong', () => {
            this.isAlive = true;
        });

        this.on('close', () => {
            this.isAlive = false;
        });

        this.on('error', () => {
            this.isAlive = false;
        });
    }

    // Method to check connection status
    checkAlive(): boolean {
        if (this.readyState === WebSocket.OPEN) {
            return this.isAlive;
        }
        return false;
    }

    // Method to ping the connection
    ping(): void {
        if (this.readyState === WebSocket.OPEN) {
            this.isAlive = false;  // Will be set to true when pong is received
            super.ping();
        }
=======
import type { NextApiRequest, NextApiResponse } from 'next';
import WebSocket from 'ws';
import { OpenSkyManager } from '@/lib/services/openSkyService';

const openSkyService = OpenSkyManager.getInstance();

export default function handler(req: NextApiRequest, res: NextApiResponse): void {
    const { action } = req.query;

    if (action === 'subscribe') {
        const client = new WebSocket('ws://example.com'); // Ensure compatibility with the ws module
        openSkyService.addClient(client);
        res.status(200).send('Subscribed');
    } else if (action === 'cleanup') {
        openSkyService.cleanup();
        res.status(200).send('Cleaned up');
    } else {
        res.status(400).send('Unknown action');
>>>>>>> 478de3ab
    }
}<|MERGE_RESOLUTION|>--- conflicted
+++ resolved
@@ -1,4 +1,3 @@
-<<<<<<< HEAD
 import WebSocket from 'ws';
 import type { WebSocketClient } from '@/types/websocket';
 
@@ -36,25 +35,5 @@
             this.isAlive = false;  // Will be set to true when pong is received
             super.ping();
         }
-=======
-import type { NextApiRequest, NextApiResponse } from 'next';
-import WebSocket from 'ws';
-import { OpenSkyManager } from '@/lib/services/openSkyService';
-
-const openSkyService = OpenSkyManager.getInstance();
-
-export default function handler(req: NextApiRequest, res: NextApiResponse): void {
-    const { action } = req.query;
-
-    if (action === 'subscribe') {
-        const client = new WebSocket('ws://example.com'); // Ensure compatibility with the ws module
-        openSkyService.addClient(client);
-        res.status(200).send('Subscribed');
-    } else if (action === 'cleanup') {
-        openSkyService.cleanup();
-        res.status(200).send('Cleaned up');
-    } else {
-        res.status(400).send('Unknown action');
->>>>>>> 478de3ab
     }
 }